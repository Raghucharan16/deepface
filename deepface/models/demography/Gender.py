--- conflicted
+++ resolved
@@ -1,9 +1,7 @@
 # stdlib dependencies
-<<<<<<< HEAD
+
 from typing import List, Union
-=======
-from typing import List
->>>>>>> e1417a0c
+
 
 # 3rd party dependencies
 import numpy as np
